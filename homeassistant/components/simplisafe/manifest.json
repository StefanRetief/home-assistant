--- conflicted
+++ resolved
@@ -1,16 +1,9 @@
 {
   "domain": "simplisafe",
   "name": "SimpliSafe",
-<<<<<<< HEAD
-  "version": "0.1.0",
-  "config_flow": true,
-  "documentation": "https://www.home-assistant.io/integrations/simplisafe",
-  "requirements": ["simplisafe-python==2022.12.0"],
-  "dependencies": ["ffmpeg"],
-=======
->>>>>>> 87a8a3c1
   "codeowners": ["@bachya"],
   "config_flow": true,
+  "dependencies": ["ffmpeg"],
   "dhcp": [
     {
       "hostname": "simplisafe*",
@@ -21,5 +14,6 @@
   "integration_type": "hub",
   "iot_class": "cloud_polling",
   "loggers": ["simplipy"],
-  "requirements": ["simplisafe-python==2022.12.0"]
+  "requirements": ["simplisafe-python==2022.12.0"],
+  "version": "0.1.0"
 }