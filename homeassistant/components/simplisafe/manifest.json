--- conflicted
+++ resolved
@@ -4,12 +4,8 @@
   "version": "0.1.0",
   "config_flow": true,
   "documentation": "https://www.home-assistant.io/integrations/simplisafe",
-<<<<<<< HEAD
-  "requirements": ["simplisafe-python==2022.07.1"],
+  "requirements": ["simplisafe-python==2022.12.0"],
   "dependencies": ["ffmpeg"],
-=======
-  "requirements": ["simplisafe-python==2022.12.0"],
->>>>>>> 2b12aac2
   "codeowners": ["@bachya"],
   "iot_class": "cloud_polling",
   "dhcp": [
